"""
This program has been developed by students from the bachelor Computer Science at
Utrecht University within the Software Project course.
© Copyright Utrecht University (Department of Information and Computing Sciences)
"""

import pandas as pd

from rexmex.metrics.ranking \
    import normalized_discounted_cumulative_gain, \
    average_precision_at_k, \
    average_recall_at_k, mean_reciprocal_rank
from rexmex.metrics.rating import root_mean_squared_error, mean_absolute_error
from rexmex.metrics.coverage import item_coverage, user_coverage
from rexmex.metrics import intra_list_similarity, novelty
from fairreckitlib.metrics.evaluator import Evaluator
from fairreckitlib.metrics.common import Metric


class EvaluatorRexmex(Evaluator):
    """
    Evaluates results using Rexmex library metrics
    """

<<<<<<< HEAD
    metric_dict = {
        Metric.ndcg: normalized_discounted_cumulative_gain,
        Metric.precision: average_precision_at_k,
        Metric.recall: average_recall_at_k,
=======
    metricDict = {
        Metric.NDCG: normalized_discounted_cumulative_gain,
        Metric.PRECISION: average_precision_at_k,
        Metric.RECALL: average_recall_at_k,
>>>>>>> 7ab62bb6
        #Metric.mrr: mean_reciprocal_rank,
        Metric.RMSE: root_mean_squared_error,
        Metric.MAE: mean_absolute_error,
        Metric.ITEM_COVERAGE: item_coverage,
        Metric.USER_COVERAGE: user_coverage,
        Metric.INTRA_LIST_SIMILARITY: intra_list_similarity,
        Metric.NOVELTY: novelty
    }

    def load_test(self, test_path):
        # TODO these header names are arbitrary
        header_names = ["source_id", "target_id", "y_true"]
        return pd.read_csv(test_path, header=None, sep='\t', names=header_names)

    def load_train(self, train_path):
        header_names = ["source_id", "target_id", "y_true"]
        return pd.read_csv(train_path, header=None, sep='\t', names=header_names)

    def load_recs(self, recs_path):
        header_names = ["source_id", "target_id", "y_score"]
        return pd.read_csv(recs_path, header=None, sep='\t', names=header_names)

    def evaluate(self):
        # evaluations = []
        # for metric in self.metrics:
        # TODO refactor self.metrics to metric?
        (metric, k) = self.metrics[0]
        eval_func = EvaluatorRexmex.metric_dict[metric]
        print('Debug |', eval_func)
        # TODO refactor
        if metric == Metric.NDCG:
            # TODO needs a specific (multiclass-multi..) format
            raise NotImplementedError
        if metric in [Metric.RMSE, Metric.MAE]:
            # Merge on user ID
            # TODO used in Lenskit as well, refactor?
            scores = pd.merge(self.test, self.recs,  how='left', on=['source_id', 'target_id'])
            print(scores.head())
            evaluation = eval_func(scores['y_true'], scores['y_score'])
        elif metric in [Metric.PRECISION, Metric.RECALL]:
            #recs = self.recs.sort_values(['source_id','y_score'],ascending=False).groupBy('source_id') # Make ordered list of recs
            # assuming recs are already sorted
            evaluation = eval_func(self.test['target_id'], self.recs['target_id'], k)
        #elif metric in [Metric.mrr]:
            # TODO error relevant item did not appear in recommendation
            #raise NotImplementedError
            #evaluation = eval_func(self.test['target_id'], self.recs['target_id'])
        elif metric in [Metric.ITEM_COVERAGE, Metric.USER_COVERAGE]:
            possible_users_items, tuple_recs = self.prepare_for_coverage()
            evaluation = eval_func(possible_users_items, tuple_recs)
        elif metric == Metric.INTRA_LIST_SIMILARITY:
            # eval_func()
            # TODO needs a weird matrix thing
            raise NotImplementedError
        elif metric == Metric.NOVELTY:
            # TODO needs item_popularities
            raise NotImplementedError

        return evaluation
        # evaluations.append(evaluation)

        # return evaluations

    def prepare_for_coverage(self):
        """
        Uses the train set and recommendations set to
        create a tuple that describes the possible user-item pairs in the train set
        and the user-item pairs in the result

        :return: a tuple containing (A,B) where
            a is a tuple (List,List) of possible users and items in the train set and
            b is a list of user-item tuples in the recommendations
        """
        # Convert recommended user, item columns to list of tuples.
        tuple_recs = [tuple(r) for r in self.recs[['source_id', 'target_id']].to_numpy()]
        print(tuple_recs[0:10])
        # The possible users and items are in the train set
        possible_users_items = (self.train['source_id'], self.train['target_id'])
        print(possible_users_items)
        return possible_users_items, tuple_recs<|MERGE_RESOLUTION|>--- conflicted
+++ resolved
@@ -22,17 +22,10 @@
     Evaluates results using Rexmex library metrics
     """
 
-<<<<<<< HEAD
     metric_dict = {
-        Metric.ndcg: normalized_discounted_cumulative_gain,
-        Metric.precision: average_precision_at_k,
-        Metric.recall: average_recall_at_k,
-=======
-    metricDict = {
         Metric.NDCG: normalized_discounted_cumulative_gain,
         Metric.PRECISION: average_precision_at_k,
         Metric.RECALL: average_recall_at_k,
->>>>>>> 7ab62bb6
         #Metric.mrr: mean_reciprocal_rank,
         Metric.RMSE: root_mean_squared_error,
         Metric.MAE: mean_absolute_error,
