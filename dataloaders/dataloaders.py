
"""
This program has been developed by students from the bachelor Computer Science at
Utrecht University within the Software Project course.
© Copyright Utrecht University (Department of Information and Computing Sciences)

"""

import pandas as pd
from dataloaders.utility import get_configs
from typing import Dict
import os

CONFIGS = get_configs(os.path.dirname(os.path.abspath(__file__)) + "\\config.ini")

def dataloader(dataset: str) -> Dict[str, pd.DataFrame]:
    """
    This function takes a dataset and returns a dictionary contains the content of each file in one dataframe
    """
    dfs = dict()
    for sub_dataset in [section for section in CONFIGS.sections() if section.startswith(dataset)]:
        params = dict(delimiter=CONFIGS.get(sub_dataset, "delimeter", fallback=","), names=CONFIGS.get(sub_dataset, "headers").split(","))
        if CONFIGS.get(sub_dataset, "timestamp", fallback=None):
            params.update(dict(parse_dates=CONFIGS.get(sub_dataset, "timestamp").split(",")))
        df = pd.read_csv(CONFIGS.get(sub_dataset, "file_path"), **params)
        df.set_index(CONFIGS.get(sub_dataset, "index_key", fallback=None), inplace=True)
        dfs.update(dict(sub_dataset=df))
    
    # Return the dataframe(s) in a dictionary
<<<<<<< HEAD
    return dfs

# from dataloaders import dataloaders as dl
# dl.dataloader('lfm_360k')
=======
    return dfs
>>>>>>> 536568be
<|MERGE_RESOLUTION|>--- conflicted
+++ resolved
@@ -27,11 +27,4 @@
         dfs.update(dict(sub_dataset=df))
     
     # Return the dataframe(s) in a dictionary
-<<<<<<< HEAD
-    return dfs
-
-# from dataloaders import dataloaders as dl
-# dl.dataloader('lfm_360k')
-=======
-    return dfs
->>>>>>> 536568be
+    return dfs